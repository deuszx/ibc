--- conflicted
+++ resolved
@@ -357,13 +357,7 @@
   // validate port format
   abortTransactionUnless(validateControllerPortParams(portIdentifier))
   // only allow channels to be created on the "interchain-account" port on the counterparty chain
-<<<<<<< HEAD
-  abortTransactionUnless(counterpartyPortIdentifier === "interchain-account")
-=======
   abortTransactionUnless(counterpartyPortIdentifier === "icahost")
-  // validate controller side channel version
-  abortTransactionUnless(version === "ics27-1")
->>>>>>> 3728033d
   // only open the channel if there is no active channel already set (with status OPEN)
   abortTransactionUnless(activeChannel === nil)
 
@@ -543,11 +537,7 @@
 
 These are the formats that the port identifiers on each side of an interchain accounts channel must follow to be accepted by a correct interchain accounts module.
 
-<<<<<<< HEAD
-Controller Port Identifier: `ics27-{owner-account-address}`
-=======
-Controller Port Identifier: `icacontroller.{connection-id}.{counterparty-connection-id}.{owner-account-address}`
->>>>>>> 3728033d
+Controller Port Identifier: `icacontroller-owner-account-address}`
 
 Host Port Identifier: `icahost`
 
